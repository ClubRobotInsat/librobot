--- conflicted
+++ resolved
@@ -98,20 +98,14 @@
             valves: [IOState::On; 4],
         };
         println!("{}", a.to_string::<U2048>().unwrap());
-<<<<<<< HEAD
-        let b = Pneumatic::from_json_slice(
+        let _b = Pneumatic::from_json_slice(
             "{\"pump\":\"On\",\"valves\":[\"Off\",\"On\",\"On\",\"Off\"]}".as_bytes(),
         )
         .unwrap();
-        let c = IO::from_json_slice(
+        let _c = IO::from_json_slice(
             "{\"tirette\":\"Triggered\",\"buzzer\":\"PlayErrorSound\"}".as_bytes(),
         )
         .unwrap();
-=======
-        let _b = Pneumatic::from_json_slice(
-            "{\"pump_intensity\":[0,0],\"pumps\":[\"On\",\"On\"],\"valves\":[\"Off\",\"On\",\"On\",\"Off\",\"On\",\"Off\"]}"
-                .as_bytes()).unwrap();
->>>>>>> 29eb3b77
     }
 
 }